(function(exports) {
  //////////////////////////////////////
  ////
  //// CURRENT PROCESSING API
  ////
  //////////////////////////////////////

  //////////////////////////////////////
  ////  STRUCTURE
  //////////////////////////////////////

  exports.draw; // needed?
  exports.setup; // needed?
  exports.noLoop = function() { 
    if (pLoop) {
      pLoop = false; 
    }
  };
  exports.loop = function() {
    if (!pLoop) {
      pLoop = true;
    }
  };
  exports.pushStyle = function() {
    var curS = [];
    curS['fillStyle'] = pCurElement.context.fillStyle; // fill
    curS['strokeStyle'] = pCurElement.context.strokeStyle; // stroke
    curS['lineWidth'] = pCurElement.context.lineWidth; // strokeWeight
    // @todo tint
    curS['lineCap'] = pCurElement.context.lineCap; // strokeCap
    curS['lineJoin'] = pCurElement.context.lineJoin; // strokeJoin
    curS['pImageMode'] = pImageMode; // imageMode
    curS['pRectMode'] = pRectMode; // rectMode
    curS['pEllipseMode'] = pEllipseMode; // ellipseMode
    // @todo shapeMode
    curS['pColorMode'] = pColorMode; // colorMode
    curS['textAlign'] = pCurElement.context.textAlign; // textAlign
    curS['pTextFont'] = pTextFont;
    curS['pTextLeading'] = pTextLeading; // textLeading
    curS['pTextSize'] = pTextSize; // textSize
    curS['pTextStyle'] = pTextStyle; // textStyle
    pStyles.push(curS);
  };
  exports.popStyle = function() {
    var lastS = pStyles[pStyles.length-1];
    pCurElement.context.fillStyle = lastS['fillStyle']; // fill
    pCurElement.context.strokeStyle = lastS['strokeStyle']; // stroke
    pCurElement.context.lineWidth = lastS['lineWidth']; // strokeWeight
    // @todo tint
    pCurElement.context.lineCap = lastS['lineCap']; // strokeCap
    pCurElement.context.lineJoin = lastS['lineJoin']; // strokeJoin
    pImageMode = lastS['pImageMode']; // imageMode
    pRectMode = lastS['pRectMode']; // rectMode
    pEllipseMode = lastS['pEllipseMode']; // elllipseMode
    // @todo shapeMode
    pColorMode = lastS['pColorMode']; // colorMode
    pCurElement.context.textAlign = lastS['textAlign']; // textAlign
    pTextFont = lastS['pTextFont'];
    pTextLeading = lastS['pTextLeading']; // textLeading
    pTextSize = lastS['pTextSize']; // textSize
    pTextStyle = lastS['pTextStyle']; // textStyle
    pStyles.pop();
  }

  //////////////////////////////////////
  ////  ENVIRONMENT
  //////////////////////////////////////

  exports.frameCount = 0;
  exports.frameRate = 30;
  exports.height = 100;
  exports.width = 100;
  exports.focused = true;

  window.onfocus = function() {
    exports.focused = true;
  }
  window.onblur = function() {
    exports.focused = false;
  }
  // exports.focused
  exports.cursor = function(type) {
    var cursor = 'auto';
    if (type == CROSS || type == HAND || type == MOVE || type == TEXT || type == WAIT) {
      cursor = type;
    }
    document.getElementsByTagName('body')[0].style.cursor = cursor; 
  }
  exports.displayHeight = screen.height;
  exports.displayWidth = screen.width;
  exports.getFrameRate = function() {
    return frameRate;
  }
  exports.setFrameRate = function(fps) { 
    frameRate = fps; 
    clearInterval(pUpdateInterval);
    pUpdateInterval = setInterval(pUpdate, 1000/frameRate);
  }
  exports.noCursor = function() {
    document.getElementsByTagName('body')[0].style.cursor = 'none';
  }


  //////////////////////////////////////
  ////  DATA
  //////////////////////////////////////

  //// STRING FUNCTIONS ////////////////

  exports.join = function(list, separator) {
    return list.join(separator);
  }
  exports.match =  function(str, reg) {
    return str.match(reg);
  }
  exports.matchAll = function(str, reg) {
    var re = new RegExp(reg, "g");
    match = re.exec(str);
    var matches = []
    while (match != null) {
      matches.push(match);
      // matched text: match[0]
      // match start: match.index
      // capturing group n: match[n]
      match = re.exec(str);
    }
    return matches;
  }
  exports.nf = function() { 
    if (arguments[0] instanceof Array) {
      var a = arguments[1];
      var b = arguments[2];
      return arguments[0].map(function(x) { return doNf(x, a, b);});
    } else {
      return doNf.apply(this, arguments);
    }
  }
  function doNf() {
    var num = arguments[0]
    var neg = (num < 0);
    var n = neg ? num.toString().substring(1) : num.toString();
    var decimalInd = n.indexOf('.')
    var intPart =  decimalInd != -1 ? n.substring(0, decimalInd) : n;
    var decPart = decimalInd != -1 ? n.substring(decimalInd+1) : '';

    var str = neg ? '-' : '';
    if (arguments.length == 3) {
      for (var i=0; i<arguments[1]-intPart.length; i++) { str += '0'; }
      str += intPart;
      str += '.';
      str += decPart;
      for (var i=0; i<arguments[2]-decPart.length; i++) { str += '0'; }
      return str;
    } else {
      for (var i=0; i<max(arguments[1]-intPart.length, 0); i++) { str += '0'; }
      str += n;
      return str;
    }
  }
  exports.nfc = function() {     
    if (arguments[0] instanceof Array) {
      var a = arguments[1];
      return arguments[0].map(function(x) { return doNfc(x, a);});
    } else {
      return doNfc.apply(this, arguments);
    }
  }
  function doNfc() {
    var num = arguments[0].toString();
    var dec = num.indexOf('.');
    var rem = dec != -1 ? num.substring(dec) : '';
    var n = dec != -1 ? num.substring(0, dec) : num;
    n = n.toString().replace(/\B(?=(\d{3})+(?!\d))/g, ',');
    if (arguments.length > 1) rem = rem.substring(0, arguments[1]+1);
    return n+rem;
  }
  exports.nfp = function() {
    var nfRes = nf.apply(this, arguments);
    if (nfRes instanceof Array) {
      return nfRes.map(addNfp);
    } else {
      return addNfp(nfRes);
    }
  }
  function addNfp() {   
    return (parseFloat(arguments[0]) > 0) ? '+'+arguments[0].toString() : arguments[0].toString();
  }
  exports.nfs = function() {
    var nfRes = nf.apply(this, arguments);
    if (nfRes instanceof Array) {
      return nfRes.map(addNfs);
    } else {
      return addNfs(nfRes);
    }
  }
  function addNfs() {   
    return (parseFloat(arguments[0]) > 0) ? ' '+arguments[0].toString() : arguments[0].toString();
  }
  exports.split = function(str, delim) {
    return str.split(delim);
  }
  exports.splitTokens = function() {
    var d = (arguments.length > 0) ? arguments[1] : /\s/g;
    return arguments[0].split(d).filter(function(n){return n});
  }
  exports.trim = function(str) {
    if (str instanceof Array) {
      return str.map(trim);
    } else return str.trim();
  }

  //// ARRAY FUNCTIONS /////////////////

  exports.append = function(array, value) {
    array.push(value);
    return array;
  }
  exports.arrayCopy = function(src, a, b, c, d) { //src, srcPosition, dst, dstPosition, length
    if (typeof d !== 'undefined') { 
      for (var i=a; i<min(a+d, srpCurElement.length); i++) {
        b[dstPosition+i] = src[i];
      }
    } 
    else if (typeof b !== 'undefined') { //src, dst, length
      a = srpCurElement.slice(0, min(b, srpCurElement.length)); 
    }
    else { //src, dst
      a = srpCurElement.slice(0);  
    }
  }
  exports.concat = function(list0, list1) {
    return list0.concat(list1);
  }
  exports.reverse = function(list) {
    return list.reverse();
  }
  exports.shorten = function(list) { 
    list.pop();
    return list;
  }
  exports.sort = function(list, count) {
    var arr = count ? list.slice(0, min(count, list.length)) : list;
    var rest = count ? list.slice(min(count, list.length)) : [];
    if (typeof arr[0] === 'string') {
      arr = arr.sort();
    } else {
      arr = arr.sort(function(a,b){return a-b});
    }
    return arr.concat(rest);
  }
  exports.splice = function(list, value, index) {
    return list.splice(index,0,value);
  }
  exports.subset = function(list, start, count) {
    if (typeof count !== 'undefined') return list.slice(start, start+count);
    else return list.slice(start, list.length-1);
  }

  //////////////////////////////////////
  ////  SHAPE
  //////////////////////////////////////

  //// 2D PRIMITIVES ///////////////////

  exports.arc = function() {
    // pend todo
  };
  exports.ellipse = function(a, b, c, d) {
    var vals = pModeAdjust(a, b, c, d, pEllipseMode);
    var kappa = .5522848,
      ox = (vals.w / 2) * kappa, // control point offset horizontal
      oy = (vals.h / 2) * kappa, // control point offset vertical
      xe = vals.x + vals.w,      // x-end
      ye = vals.y + vals.h,      // y-end
      xm = vals.x + vals.w / 2,  // x-middle
      ym = vals.y + vals.h / 2;  // y-middle
    pCurElement.context.beginPath();
    pCurElement.context.moveTo(vals.x, ym);
    pCurElement.context.bezierCurveTo(vals.x, ym - oy, xm - ox, vals.y, xm, vals.y);
    pCurElement.context.bezierCurveTo(xm + ox, vals.y, xe, ym - oy, xe, ym);
    pCurElement.context.bezierCurveTo(xe, ym + oy, xm + ox, ye, xm, ye);
    pCurElement.context.bezierCurveTo(xm - ox, ye, vals.x, ym + oy, vals.x, ym);
    pCurElement.context.closePath();
    pCurElement.context.fill();
    pCurElement.context.stroke();
  };
  exports.line = function(x1, y1, x2, y2) {
    if (pCurElement.context.strokeStyle === 'none') {
      return;
    }
    pCurElement.context.beginPath();
    pCurElement.context.moveTo(x1, y1);
    pCurElement.context.lineTo(x2, y2);
    pCurElement.context.stroke();
  };
  exports.point = function(x, y) {
    var s = pCurElement.context.strokeStyle;
    var f = pCurElement.context.fillStyle;
    if (s === 'none') {
      return;
    }
    x = Math.round(x);
    y = Math.round(y);
    pCurElement.context.fillStyle = s;
    if (pCurElement.context.lineWidth > 1) {
      pCurElement.context.beginPath();
      pCurElement.context.arc(x, y, pCurElement.context.lineWidth / 2, 0, TWO_PI, false);
      pCurElement.context.fill();
    } else {
      pCurElement.context.fillRect(x, y, 1, 1);
    }
    pCurElement.context.fillStyle = f;
  };
  exports.quad = function(x1, y1, x2, y2, x3, y3, x4, y4) {
    pCurElement.context.beginPath();
    pCurElement.context.moveTo(x1, y1);
    pCurElement.context.lineTo(x2, y2);
    pCurElement.context.lineTo(x3, y3);
    pCurElement.context.lineTo(x4, y4);
    pCurElement.context.closePath();
    pCurElement.context.fill();
    pCurElement.context.stroke();
  };
  exports.rect = function(a, b, c, d) {
    var vals = pModeAdjust(a, b, c, d, pRectMode);
    pCurElement.context.beginPath();
    pCurElement.context.rect(vals.x, vals.y, vals.w, vals.h);
    pCurElement.context.fill();
    pCurElement.context.stroke();
  };
  exports.triangle = function(x1, y1, x2, y2, x3, y3) {
    pCurElement.context.beginPath();
    pCurElement.context.moveTo(x1, y1);
    pCurElement.context.lineTo(x2, y2);
    pCurElement.context.lineTo(x3, y3);
    pCurElement.context.closePath();
    pCurElement.context.fill();
    pCurElement.context.stroke();
  }

  //// CURVES //////////////////////////

  exports.bezier = function(x1, y1, x2, y2, x3, y3, x4, y4) {
    pCurElement.context.beginPath();
    pCurElement.context.moveTo(x1, y1);
    pCurElement.context.bezierCurveTo(x2, y2, x3, y3, x4, y4);
    pCurElement.context.stroke();
  }
  exports.bezierDetail = function() {
    // TODO
  }
  exports.bezierPoint = function() {
    // TODO
  }
  exports.bezierTangent = function() {
    // TODO
  }
  exports.curve = function() {
    // TODO
  }
  exports.curveDetail = function() {
    // TODO
  }
  exports.curvePoint = function() {
    // TODO
  }
  exports.curveTangent = function() {
    // TODO
  }
  exports.curveTightness = function() {
    // TODO
  }

  //// ATTRIBUTES //////////////////////

  exports.ellipseMode = function(m) {
    if (m == exports.CORNER || m == exports.CORNERS || m == exports.RADIUS || m == exports.CENTER) {
      pEllipseMode = m;
    }
  }
  exports.noSmooth = function() {
    pCurElement.context.mozImageSmoothingEnabled = false;
    pCurElement.context.webkitImageSmoothingEnabled = false;
  }
  exports.rectMode = function(m) {
    if (m == exports.CORNER || m == exports.CORNERS || m == exports.RADIUS || m == exports.CENTER) {
      pRectMode = m;
    }
  }
  exports.smooth = function() {
    pCurElement.context.mozImageSmoothingEnabled = true;
    pCurElement.context.webkitImageSmoothingEnabled = true;
  }
  exports.strokeCap = function(cap) {
    if (cap == exports.ROUND || cap == exports.SQUARE || cap == exports.PROJECT) {
      pCurElement.context.lineCap=cap;
    }
  }
  exports.strokeJoin = function(join) {
    if (join == exports.ROUND || join == exports.BEVEL || join == exports.MITER) {
      pCurElement.context.lineJoin = join;
    }
  }
  exports.strokeWeight = function(w) {
    if (typeof w === 'undefined' || w === 0)
      pCurElement.context.lineWidth = 0.0001; // hack because lineWidth 0 doesn't work
    else pCurElement.context.lineWidth = w;
  }

  //// VERTEX //////////////////////////

  exports.beginContour = function() {
    // TODO
  }
  exports.beginShape = function(kind) {
    if (kind == exports.POINTS || kind == exports.LINES || kind == exports.TRIANGLES || kind == exports.TRIANGLE_FAN 
      || kind == exports.TRIANGLE_STRIP || kind == exports.QUADS || kind == exports.QUAD_STRIP)
      pShapeKind = kind;
    else pShapeKind = null; 
    pShapeInited = true;
    pCurElement.context.beginPath();
  }
  exports.bezierVertex = function(x1, y1, x2, y2, x3, y3) {
    pCurElement.context.bezierCurveTo(x1, y1, x2, y2, x3, y3);
  }
  exports.curveVertex = function() {
    // TODO
  }
  exports.endContour = function() {
    // TODO
  }
  exports.endShape = function(mode) {
    if (mode == exports.CLOSE) {
      pCurElement.context.closePath();
      pCurElement.context.fill();
    } 
    pCurElement.context.stroke();
  }
  exports.quadraticVertex = function(cx, cy, x3, y3) {
    pCurElement.context.quadraticCurveTo(cx, cy, x3, y3);
  }
  exports.vertex = function(x, y) {
    if (pShapeInited) {
      pCurElement.context.moveTo(x, y);
    } else {
      pCurElement.context.lineTo(x, y); // pend this is where check for kind and do other stuff
    }
    pShapeInited = false;
  }

  //////////////////////////////////////
  ////  INPUT
  //////////////////////////////////////

  //// MOUSE ///////////////////////////

  exports.mouseX = 0
  exports.mouseY = 0
  exports.pmouseX = 0;
  exports.pmouseY = 0;
  exports.mouseButton = 0;
  var pMousePressed = false;

  exports.isMousePressed = function() {
    return pMousePressed;
  };
  function pUpdateMouseCoords(e) {
    pmouseX = exports.mouseX;
    pmouseY = exports.mouseY;
    exports.mouseX = e.clientX;// - parseInt(pCurElement.elt.style.left, 10);
    exports.mouseY = e.clientY;// - parseInt(pCurElement.elt.style.top, 10);
    // console.log(mouseX+' '+mouseY);
    // console.log('mx = '+mouseX+' my = '+mouseY);
  };
  function pSetMouseButton(e) {
   exports.mouseButton = exports.LEFT;
    if (e.button == 1) {
      exports.mouseButton = exports.CENTER;
    } else if (e.button == 2) {
      exports.mouseButton = exports.RIGHT;
    }
  };

  //// KEYBOARD ////////////////////////

  exports.key = '';
  exports.keyCode = 0; 
  var pKeyPressed = false;

  exports.isKeyPressed = function() {
    return pKeyPressed;
  }
  function pSetupInput() {
    document.body.onmousemove=function(e){
      pUpdateMouseCoords(e);
      if (typeof mouseMoved === 'function')
        mouseMoved(e);
      if (pMousePressed && typeof mouseDragged === 'function')
        mouseDragged(e);
    }
    document.body.onmousedown=function(e){
      pMousePressed = true;
      pSetMouseButton(e);
      if (typeof mousePressed === 'function')
        mousePressed(e);
    }
    document.body.onmouseup=function(e){
      pMousePressed = false;
      if (typeof mouseReleased === 'function')
        mouseReleased(e);
    }
    document.body.onmouseclick=function(e){
      if (typeof mouseClicked === 'function')
        mouseClicked(e);
    }
    document.body.onmousewheel=function(e){
      if (typeof mouseWheel === 'function')
        mouseWheel(e);
    }
    document.body.onkeydown=function(e){
      pKeyPressed = true;
      exports.keyCode = e.keyCode;
      exports.key = String.fromCharCode(e.keyCode);
      if (typeof keyPressed === 'function')
        keyPressed(e);
    }
    document.body.onkeyup=function(e){
      pKeyPressed = false;
      if (typeof keyReleased === 'function')
        keyReleased(e);
    }
    document.body.onkeypress=function(e){
      if (typeof keyTyped === 'function')
        keyTyped(e);
    }
  }

  //// FILES ///////////////////////////

  //BufferedReader
  exports.createInput = function() {
    // TODO
  }
  exports.createReader = function() {
    // TODO
  }
  exports.loadBytes = function() {
    // TODO
  }
  exports.loadJSON = function(file, callback) {
    var req = new XMLHttpRequest();  
    req.overrideMimeType('application/json');  
    req.open('GET', 'data/'+file);  
    req.onreadystatechange = function () {
      if(req.readyState === 4) {
        if(req.status === 200 || req.status == 0) {
          if (typeof callback !== 'undefined') callback();
          return JSON.parse(req.responseText);
        }
      }
    }
    req.send(null);
  }
  exports.loadStrings = function(file, callback) {
    var req = new XMLHttpRequest();
    req.open('GET', 'data/'+file, true);
    req.onreadystatechange = function () {
      if(req.readyState === 4) {
        if(req.status === 200 || req.status == 0) {
          if (typeof callback !== 'undefined') callback();
          return req.responseText.match(/[^\r\n]+/g);
        }
      }
    }
    req.send(null);
  }
  exports.loadTable = function () {
    // TODO
  }
  /*exports.loadXML = function() {
    var req = new XMLHttpRequest();  
    req.overrideMimeType('application/json');  
    req.overrideMimeType('text/xml');
    req.open('GET', 'data/'+file, false);  
    req.onreadystatechange = function () {
      if(req.readyState === 4) {
        if(req.status === 200 || req.status == 0) {
          console.log(JSON.parse(req.responseXML));
          return JSON.parse(req.responseXML);
        }
      }
    }
    req.send(null);
  }*/
  exports.open = function() {
    // TODO
  }
  exports.parseXML = function() {
    // TODO
  }
  exports.saveTable = function() {
    // TODO
  }
  exports.selectFolder = function() {
    // TODO
  }
  exports.selectInput = function() {
    // TODO
  }

  //// TIME & DATE /////////////////////

  exports.day = function() {
    return new Date().getDate();
  }
  exports.hour = function() {
    return new Date().getHours();
  }
  exports.minute = function() {
    return new Date().getMinutes();
  }
  exports.millis = function() {
    return new Date().getTime() - pStartTime;
  }
  exports.month = function() {
    return new Date().getMonth();
  }
  exports.second = function() {
    return new Date().getSeconds();
  }
  exports.year = function() {
    return new Date().getFullYear();
  }

  //////////////////////////////////////
  ////  OUTPUT
  //////////////////////////////////////

  //// TEXT AREA ///////////////////////
  exports.print = console.log.bind(console);
  exports.println = console.log.bind(console);

  //// IMAGE ///////////////////////////

  exports.save = function() {
<<<<<<< HEAD
    exports.open(pCurElement.elt.toDataURL());
=======
    // TO DO: fix
    exports.open(pCurElement.toDataURL());
>>>>>>> e9f38f44
  }

  //// FILES ///////////////////////////

  exports.pWriters = [];
  exports.beginRaw = function() {
    // TODO
  }
  exports.beginRecord = function() {
    // TODO
  }
  exports.createOutput = function() {
    // TODO
  }
  exports.createWriter  = function(name) {
    if (pWriters.indexOf(name) == -1) { // check it doesn't already exist
      pWriters['name'] = new PrintWriter(name);
    }
  }
  exports.endRaw = function() {
    // TODO
  }
  exports.endRecord  = function() {
    // TODO
  }
  exports.PrintWriter = function(name) {
     this.name = name;
     this.content = '';
     this.print = function(data) { this.content += data; };
     this.println = function(data) { this.content += data + '\n'; };
     this.flush = function() { this.content = ''; };
     this.close = function() { writeFile(this.content); };
  }
  exports.saveBytes = function() {
    // TODO
  }
  exports.saveJSONArray = function() {
    // TODO
  }
  exports.saveJSONObject = function() {
    // TODO
  }
  exports.saveStream = function() {
    // TODO
  }
  exports.saveStrings = function(list) {
    writeFile(list.join('\n'));
  }
  exports.saveXML = function() {
    // TODO
  }
  exports.selectOutput = function() {
    // TODO
  }
  exports.writeFile = function(content) {
    exports.open('data:text/json;charset=utf-8,' + escape(content), 'download'); 
  }

  //////////////////////////////////////
  //// TRANSFORM
  //////////////////////////////////////

  exports.applyMatrix = function(n00, n01, n02, n10, n11, n12) {
    pCurElement.context.transform(n00, n01, n02, n10, n11, n12);
    var m = pMatrices[pMatrices.length-1];
    m = pMultiplyMatrix(m, [n00, n01, n02, n10, n11, n12]);
  }
  exports.popMatrix = function() { 
    pCurElement.context.restore(); 
    pMatrices.pop();
  }
  exports.printMatrix = function() {
    console.log(pMatrices[pMatrices.length-1]);
  }
  exports.pushMatrix = function() { 
    pCurElement.context.save(); 
    pMatrices.push([1,0,0,1,0,0]);
  }
  exports.resetMatrix = function() { 
    pCurElement.context.setTransform();
    pMatrices[pMatrices.length-1] = [1,0,0,1,0,0]; 
  }
  exports.rotate = function(r) { 
    pCurElement.context.rotate(r); 
    var m = pMatrices[pMatrices.length-1];
    var c = Math.cos(r);
    var s = Math.sin(r);
    var m11 = m[0] * c + m[2] * s;
    var m12 = m[1] * c + m[3] * s;
    var m21 = m[0] * -s + m[2] * c;
    var m22 = m[1] * -s + m[3] * c;
    m[0] = m11;
    m[1] = m12;
    m[2] = m21;
    m[3] = m22;
  }
  exports.scale = function(x, y) { 
    pCurElement.context.scale(x, y); 
    var m = pMatrices[pMatrices.length-1];
    m[0] *= x;
    m[1] *= x;
    m[2] *= y;
    m[3] *= y;
  }
  exports.shearX = function(angle) {
    pCurElement.context.transform(1, 0, tan(angle), 1, 0, 0);
    var m = pMatrices[pMatrices.length-1];
    m = pMultiplyMatrix(m, [1, 0, tan(angle), 1, 0, 0]);
  }
  exports.shearY = function(angle) {
    pCurElement.context.transform(1, tan(angle), 0, 1, 0, 0);
    var m = pMatrices[pMatrices.length-1];
    m = pMultiplyMatrix(m, [1, tan(angle), 0, 1, 0, 0]);
  }
  exports.translate = function(x, y) { 
    pCurElement.context.translate(x, y); 
    var m = pMatrices[pMatrices.length-1];
    m[4] += m[0] * x + m[2] * y;
    m[5] += m[1] * x + m[3] * y;
  }

  //////////////////////////////////////
  ////  COLOR
  //////////////////////////////////////

  //// SETTING /////////////////////////

  exports.background = function() { 
    var c = getNormalizedColor(arguments);
    // save out the fill
    var curFill = pCurElement.context.fillStyle;
    // create background rect
    pCurElement.context.fillStyle = getCSSRGBAColor(c);
    pCurElement.context.fillRect(0, 0, width, height);
    // reset fill
    pCurElement.context.fillStyle = curFill;
  }
  exports.clear = function() {
    pCurElement.context.clearRect(0, 0, width, height);
  }
  exports.colorMode = function(mode) {
    if (mode == exports.RGB || mode == exports.HSB)
      pColorMode = mode; 
  }
  exports.fill = function() {
    var c = getNormalizedColor(arguments);
    pCurElement.context.fillStyle = getCSSRGBAColor(c);
  }
  exports.noFill = function() {
    pCurElement.context.fillStyle = 'none';
  }
  exports.noStroke = function() {
    pCurElement.context.strokeStyle = 'none';
  }
  exports.stroke = function() {
    var c = getNormalizedColor(arguments);
    pCurElement.context.strokeStyle = getCSSRGBAColor(c);
  }

  //// CREATING & READING //////////////

  exports.alpha = function(rgb) {
    if (rgb.length > 3) return rgb[3];
    else return 255;
  }
  exports.blue = function(rgb) { 
    if (rgb.length > 2) return rgb[2];
    else return 0;
  }
  exports.brightness = function(hsv) {
    if (rgb.length > 2) return rgb[2];
    else return 0;
  }
  exports.color = function() {
    return getNormalizedColor(arguments);
  }
  exports.green = function(rgb) { 
    if (rgb.length > 2) return rgb[1];
    else return 0;
  }
  exports.hue = function(hsv) { 
    if (rgb.length > 2) return rgb[0];
    else return 0;
  }
  exports.lerpColor = function(c1, c2, amt) {
    var c = [];
    for (var i=0; i<c1.length; i++) {
      c.push(lerp(c1[i], c2[i], amt));
    }
    return c;
  }
  exports.red = function(rgb) { 
    if (rgb.length > 2) return rgb[0];
    else return 0;
  }
  exports.saturation = function(hsv) { 
    if (hsv.length > 2) return hsv[1];
    else return 0;
  }

  //////////////////////////////////////
  ////  IMAGE
  //////////////////////////////////////

  //// PIMAGE //////////////////////////

  exports.createImage = function(w, h, format) {
    return new PImage(w, h);
  } //pend format?
  function PImage(w, h) {
    this.image = pCurElement.context.createImageData(w,h); 
    this.pixels = [];
    this.updatePixelArray();
  }
  PImage.prototype.loadPixels = function() { 
    this.image = context.createImageData(imageData); 
    this.updatePixelArray();
  };
  PImage.prototype.updatePixelArray = function() {  
    for (var i=0; i<this.data.length; i+=4) {
      this.pixels.push([this.data[i], this.data[i+1], this.data[i+2], this.data[i+3]]);
    }
  }
  PImage.prototype.updatePixels = function() {
    for (var i=0; i<this.pixels; i+=4) {
      for (var j=0; j<4; j++) {
        this.data[4*i+j] = this.pixels[i][j];
      }
    }
  };
  PImage.prototype.resize = function() {
    // TODO
  };
  PImage.prototype.get = function(x, y, w, h) {
    var wp = w ? w : 1;
    var hp = h ? h : 1;
    var vals = [];
    for (var j=y; j<y+hp; j++) {
      for (var i=x; i<x+wp; i++) {
        vals.push(this.pixels[j*this.width+i]);
      }
    }
  }
  PImage.prototype.set = function() {
    // TODO
    // writes a color to any pixel or writes an image into another
  };
  PImage.prototype.mask = function() {
    // TODO
    // Masks part of an image with another image as an alpha channel
  };
  PImage.prototype.filter = function() {
    // TODO
    // Converts the image to grayscale or black and white
  };
  PImage.prototype.copy = function() {
    // TODO
    // Copies the entire image
  };
  PImage.prototype.blend = function() {
    // TODO
    // Copies a pixel or rectangle of pixels using different blending modes
  };
  PImage.prototype.save = function() {
    // TODO
    // Saves the image to a TIFF, TARGA, PNG, or JPEG file*/
  };
  exports.PImage = PImage;

  //// LOADING & DISPLAYING //////////////////

  exports.image = function(img, a, b, c, d) { 
    if (typeof c !== 'undefined' && typeof d !== 'undefined') {
      var vals = pModeAdjust(a, b, c, d, pImageMode);
      pCurElement.context.drawImage(img, vals.x, vals.y, vals.w, vals.h);
    } else {
      pCurElement.context.drawImage(img, a, b);
    }
  }
  exports.imageMode = function(m) {
    if (m == exports.CORNER || m == exports.CORNERS || m == exports.CENTER) pImageMode = m;
  }
  exports.loadImage = function(path, callback) { 
    var imgObj = new Image();
    imgObj.onload = function() {
      if (typeof callback !== 'undefined') callback();
    }
    imgObj.src = path;
    return imgObj;
  }

  //// PIXELS ////////////////////////////////

  exports.pixels = [];
  exports.blend = function() {
    // TODO
  }
  exports.copy = function() {
    // TODO
  }
  exports.filter = function() {
    // TODO
  }
  exports.get = function(x, y, w, h) {
    var pix = pCurElement.context.getImageData(0, 0, width, height).data.slice(0);
    if (typeof w !== 'undefined' && typeof h !== 'undefined') {
      var region = [];
      for (var j=0; j<h; j++) {
        for (var i=0; i<w; i++) {
          region[i*w+j] = pix[(y+j)*width+(x+i)]; 
        }
      }
      return region;
    }
    else if (typeof x !== 'undefined' && typeof y !== 'undefined') {
      if (x >= 0 && x < width && y >= 0 && y < height) {
        return pix[y*width+x].data;
      } else {
        return [0, 0, 0, 255];
      }
    }
    else { return pix; }
  }
  exports.loadPixels = function() { 
    pixels = pCurElement.context.getImageData(0, 0, width, height).data.slice(0); // pend should this be 0,0 or  pCurElement.offsetLeft,pCurElement.offsetTop?
  }
  exports.set = function() {
    // TODO
  }
  exports.updatePixels = function() {
    if (typeof pixels !== 'undefined') {
      var imgd = pCurElement.context.getImageData(x, y, width, height);
      imgd = pixels;
      context.putImageData(imgd, 0, 0);
    }
  }

  //////////////////////////////////////
  ////  TYPOGRAPHY
  //////////////////////////////////////

  //// LOADING & DISPLAYING ////////////
  /*
    text(str, x, y)
    text(str, x1, y1, x2, y2)
  */
  exports.text = function() {
    pCurElement.context.font=pTextStyle+' '+pTextSize+'px '+pTextFont;
    if (arguments.length == 3) {
      pCurElement.context.fillText(arguments[0], arguments[1], arguments[2]);
      pCurElement.context.strokeText(arguments[0], arguments[1], arguments[2]);
    } else if (arguments.length == 5) {
      var words = arguments[0].split(' ');
      var line = '';
      var vals = pModeAdjust(arguments[1], arguments[2], arguments[3], arguments[4], pRectMode);
      vals.y += pTextLeading;
      for(var n = 0; n < words.length; n++) {
        var testLine = line + words[n] + ' ';
        var metrics = pCurElement.context.measureText(testLine);
        var testWidth = metrics.width;
        if (vals.y > vals.h) {
          break;
        }
        else if (testWidth > vals.w && n > 0) {
          pCurElement.context.fillText(line, vals.x, vals.y);
          pCurElement.context.strokeText(lin, vals.x, vals.y);
          line = words[n] + ' ';
          vals.y += pTextLeading;
        }
        else {
          line = testLine;
        }
      }
      if (vals.y <= vals.h) {
        pCurElement.context.fillText(line, vals.x, vals.y);
        pCurElement.context.strokeText(line, vals.x, vals.y);
      }
    }
  }

  //// ATTRIBUTES //////////////////////
  exports.NORMAL = 'normal', exports.ITALIC = 'italic', exports.BOLD = 'bold';
  exports.textAlign = function(a) {
    if (a == exports.LEFT || a == exports.RIGHT || a == exports.CENTER) pCurElement.context.textAlign = a;
  }
  exports.textFont = function(str) {
    pTextFont = str; //pend temp?
  }
  exports.textHeight = function(s) {
    return pCurElement.context.measureText(s).height;
  }
  exports.textLeading = function(l) {
    pTextLeading = l;
  }
  exports.textSize = function(s) {
    pTextSize = s;
  }
  exports.textStyle = function(s) {
    if (s == exports.NORMAL || s == exports.ITALIC || s == exports.BOLD) {
      pTextStyle = s;
    }
  }
  exports.textWidth = function(s) {
    return pCurElement.context.measureText(s).width;
  }


  //////////////////////////////////////
  ////  MATH
  //////////////////////////////////////

  //// CALCULATION /////////////////////
  /** @module Math */
  /** returns abs value */
  exports.abs = function(n) { return Math.abs(n); }
  exports.ceil = function(n) { return Math.ceil(n); }
  exports.constrain = function(n, l, h) { return max(min(n, h), l); }
  exports.dist = function(x1, y1, x2, y2) {
    var xs = x2-x1;
    var ys = y2-y1;
    return Math.sqrt( xs*xs + ys*ys );
  }
  exports.exp = function(n) { return Math.exp(n); }
  exports.floor = function(n) { return Math.floor(n); }
  exports.lerp = function(start, stop, amt) {
    return amt*(stop-start)+start;
  }
  exports.log = function(n) { return Math.log(n); }
  exports.mag = function(x, y) { return Math.sqrt(x*x+y*y); }
  exports.map = function(n, start1, stop1, start2, stop2) {
    return ((n-start1)/(stop1-start1))*(stop2-start2)+start2;
  }
  exports.max = function(a, b) { return Math.max(a, b); }
  exports.min = function(a, b) { return Math.min(a, b); }
  exports.norm = function(n, start, stop) { return map(n, start, stop, 0, 1); }
  exports.pow = function(n, e) { return Math.pow(n, e); }
  exports.sq = function(n) { return n*n; }
  exports.sqrt = function(n) { return Math.sqrt(n); }

  //// TRIGONOMETRY ////////////////////

  exports.acos = function(x) { return Math.acos(x); }
  exports.asin = function(x) { return Math.asin(x); }
  exports.atan = function(x) { return Math.atan(x); }
  exports.atan2 = function(y, x) { return Math.atan2(y, x); }
  exports.cos = function(x) { return Math.cos(x); }
  exports.degrees = function(x) { return 360.0*x/(2*Math.PI); }
  exports.radians = function(x) { return 2*Math.PI*x/360.0; }
  exports.sin = function(x) { return Math.sin(x); }
  exports.tan = function(x) { return Math.tan(x); }

  //// RANDOM //////////////////////////

  exports.random = function(x, y) {
    // might want to use this kind of check instead:
    // if (arguments.length === 0) {
    if (typeof x !== 'undefined' && typeof y !== 'undefined') {
      return (y-x)*Math.random()+x;
    } else if (typeof x !== 'undefined') { 
      return x*Math.random();
    } else {
      return Math.random();
    }
  }

  //////////////////////////////////////
  ////
  ////  CONSTANTS
  ////
  //////////////////////////////////////

  exports.HALF_PI = Math.PI*0.5;
  exports.PI = Math.PI;
  exports.QUARTER_PI = Math.PI*0.25;
  exports.TAU = Math.PI*2.0;
  exports.TWO_PI = Math.PI*2.0;

  exports.CORNER = 'corner', CORNERS = 'corners', exports.RADIUS = 'radius';
  exports.RIGHT = 'right', exports.LEFT = 'left', exports.CENTER = 'center';
  exports.POINTS = 'points', exports.LINES = 'lines', exports.TRIANGLES = 'triangles', exports.TRIANGLE_FAN = 'triangles_fan',
  exports.TRIANGLE_STRIP = 'triangles_strip', exports.QUADS = 'quads', exports.QUAD_STRIP = 'quad_strip';
  exports.CLOSE = 'close';
  exports.OPEN = 'open', exports.CHORD = 'chord', exports.PIE = 'pie';
  exports.SQUARE = 'butt', exports.ROUND = 'round', exports.PROJECT = 'square'; // PEND: careful this is counterintuitive
  exports.BEVEL = 'bevel', exports.MITER = 'miter';
  exports.RGB = 'rgb', exports.HSB = 'hsb';
  exports.AUTO = 'auto';
  exports.CROSS = 'crosshair', exports.HAND = 'pointer', exports.MOVE = 'move', exports.TEXT = 'text', exports.WAIT = 'wait';


  //////////////////////////////////////
  ////
  //// EXTENSIONS
  ////
  //////////////////////////////////////

  //// MISC ////////////////////////////

  //// PVector  ////////////////////////

  function PVector(x, y, z) {
    this.x = x || 0;
    this.y = y || 0;
    this.z = z || 0;
  }

  PVector.prototype.set = function (x, y, z) {
    if (x instanceof PVector) { return this.set(x.x, x.y, x.z); }
    if (x instanceof Array) { return this.set(x[0], x[1], x[2]); }
    this.x = x || 0;
    this.y = y || 0;
    this.z = z || 0;
  }

  PVector.prototype.get = function () {
    return new PVector(this.x, this.y, this.z);
  }

  PVector.prototype.add = function (x, y, z) {
    if (x instanceof PVector) { return this.add(x.x, x.y, x.z); }
    if (x instanceof Array) { return this.add(x[0], x[1], x[2]); }
    this.x += x || 0;
    this.y += y || 0;
    this.z += z || 0;
    return this;
  }

  PVector.prototype.sub = function (x, y, z) {
    if (x instanceof PVector) { return this.sub(x.x, x.y, x.z); }
    if (x instanceof Array) { return this.sub(x[0], x[1], x[2]); }
    this.x -= x || 0;
    this.y -= y || 0;
    this.z -= z || 0;
    return this;
  }

  PVector.prototype.mult = function (n) {
    this.x *= n || 0;
    this.y *= n || 0;
    this.z *= n || 0;
    return this;
  }

  PVector.prototype.div = function (n) {
    this.x /= n;
    this.y /= n;
    this.z /= n;
    return this; 
  }

  PVector.prototype.mag = function () {
    return Math.sqrt(this.magSq());
  }

  PVector.prototype.magSq = function () {
    var x = this.x, y = this.y, z = this.z;
    return (x * x + y * y + z * z);
  }

  PVector.prototype.dot = function (x, y, z) {
    if (x instanceof PVector) {
      return this.dot(x.x, x.y, x.z);
    }
    return this.x * (x || 0) +
           this.y * (y || 0) +
           this.z * (z || 0);
  }

  PVector.prototype.cross = function (v) {
    var x = this.y * v.z - this.z * v.y;
    var y = this.z * v.x - this.x * v.z;
    var z = this.x * v.y - this.y * v.x;
    return new PVector(x, y, z);
  }

  PVector.prototype.dist = function (v) {
    var d = v.get().sub(this);
    return d.mag();
  }

  PVector.prototype.normalize = function () {
    return this.div(this.mag());
  }

  PVector.prototype.limit = function (l) {
    var mSq = this.magSq();
    if(mSq > l*l) {
      this.div(Math.sqrt(mSq)); //normalize it
      this.mult(l);
    }
    return this;
  }

  PVector.prototype.setMag = function (n) {
    return this.normalize().mult(n);
  }

  PVector.prototype.heading = function () {
    return Math.atan2(this.y, this.x);
  }

  PVector.prototype.rotate2D = function (a) {
    var newHeading = this.heading() + a;
    var mag = this.mag();
    this.x = Math.cos(newHeading) * mag;
    this.y = Math.sin(newHeading) * mag;
    return this;
  }

  PVector.prototype.lerp = function (x, y, z, amt) {
    if (x instanceof PVector) {
      return this.lerp(x.x, x.y, x.z, y);
    }
    this.x += (x - this.x) * amt || 0;
    this.y += (y - this.y) * amt || 0;
    this.z += (z - this.z) * amt || 0;
    return this;
  }

  PVector.prototype.array = function () {
    return [this.x || 0, this.y || 0, this.z || 0];
  }


  // Static Methods

  PVector.random2D = function () {
    //TODO:
  }

  PVector.random3D = function () {
    //TODO:
  }

  PVector.add = function (v1, v2) {
    return v1.get().add(v2);
  }

  PVector.sub = function (v1, v2) {
    return v1.get().sub(v2);
  }

  PVector.mult = function (v, n) {
    return v.get().mult(n);
  }

  PVector.div = function (v, n) {
    return v.get().div(n);
  }

  PVector.dot = function (v1, v2) {
    return v1.dot(v2);
  }

  PVector.cross = function (v1, v2) {
    return v1.cross(v2);
  }

  PVector.dist = function (v1,v2) {
    return v1.dist(v2);
  }

  PVector.lerp = function (v1, v2, amt) {
    return v1.get().lerp(v2, amt);
  }

  PVector.angleBetween = function (v1, v2) {
    return Math.acos((v1.dot(v2))/(v1.mag() * v2.mag()));
   
  }

  exports.PVector = PVector;

  //// PElement ////////////////////////

  function PElement(elt) {
    this.elt = elt;
    this.width = this.elt.offsetWidth;
    this.height = this.elt.offsetHeight;
    this.elt.style.position = 'absolute';
    this.x = 0;
    this.y = 0;
    this.elt.style.left = this.x+ 'px';
    this.elt.style.top = this.y+ 'px';
    if (elt instanceof HTMLCanvasElement) {
      this.context = elt.getContext('2d');
    }
  }
  PElement.prototype.html = function(html) {
    this.elt.innerHTML = html;
  };
  PElement.prototype.position = function(x, y) {
    this.x = x;
    this.y = y;
    this.elt.style.left = x+'px';
    this.elt.style.top = y+'px';
  };
  PElement.prototype.size = function(w, h) {
    var aW = w, aH = h;
    if (aW != AUTO || aH != AUTO) {
      if (aW == AUTO) aW = h * this.elt.width / this.elt.height;
      else if (aH == AUTO) aH = w * this.elt.height / this.elt.width;
      if (this.elt instanceof HTMLCanvasElement) { // set diff for cnv vs normal div
        this.elt.setAttribute('width', aW);
        this.elt.setAttribute('height', aH);
      } else {
        this.elt.style.width = aW;
        this.elt.style.height = aH;
      }
      this.width = this.elt.offsetWidth;
      this.height = this.elt.offsetHeight;
      if (pCurElement.elt == this.elt) {
        width = this.elt.offsetWidth;
        height = this.elt.offsetHeight;
      }
    }
  };
  PElement.prototype.style = function(s) {
    this.elt.style.cssText += s;
  };
  PElement.prototype.id = function(id) {
    this.elt.id = id;
  };
  PElement.prototype.class = function(c) {
    this.elt.className = c;
  };
  PElement.prototype.show = function() {
    this.elt.display = 'block';
  }
  PElement.prototype.hide = function() {
    this.elt.style.display = 'none';
  }
  PElement.prototype.mousePressed = function(fxn) {
    var _this = this; this.elt.addEventListener('click', function(e){fxn(e, _this);}, false);
  }; // pend false?
  PElement.prototype.mouseOver = function(fxn) {
    var _this = this; this.elt.addEventListener('mouseover', function(e){fxn(e, _this);}, false);
  };
  PElement.prototype.mouseOut = function(fxn) {
    var _this = this; this.elt.addEventListener('mouseout', function(e){fxn(e, _this);}, false);
  };
  exports.PElement = PElement;

  //// CREATE //////////////////////////

  exports.createGraphics = function(w, h, isDefault) {
    //console.log('create canvas');
    var c = document.createElement('canvas');
    c.setAttribute('width', w);
    c.setAttribute('height', h);
    if (isDefault) {
      c.id = 'defaultCanvas';
    } else { // remove the default canvas if new one is created
      var defaultCanvas = document.getElementById('defaultCanvas');
      if (defaultCanvas) {
        defaultCanvas.parentNode.removeChild(defaultCanvas);
      }
    }
    document.body.appendChild(c);

    var cnv =  new PElement(c);
    context(cnv);
    pApplyDefaults();
    pSetupInput();

    return cnv;
  }
  exports.createElement = function(html) {
    var elt = document.createElement('div');
    elt.innerHTML = html;
    document.body.appendChild(elt);
    c =  new PElement(elt);
    context(c);
    return c;
  }
  exports.createDOMImage = function(src, alt) {
    var elt = document.createElement('img');
    elt.src = src;
    if (typeof alt !== 'undefined') {
      elt.alt = alt;
    }
    document.body.appendChild(elt);
    context(c);
    return c;
  }

  //// CONTEXT /////////////////////////

  exports.context = function(e) {
    var obj;
    if (typeof e == 'string' || e instanceof String) {
      var elt = document.getElementById(e);
      obj = elt ? new PElement(elt) : null;
    } else obj = e;
    console.log(obj)
    if (typeof obj !== 'undefined') {
      pCurElement = obj;
      width = obj.elt.offsetWidth;
      height = obj.elt.offsetHeight;
      console.log(width, height)
      if (typeof pCurElement.context !== 'undefined') pCurElement.context.setTransform(1, 0, 0, 1, 0, 0);
    }
  }

  //// ACCESS //////////////////////////
  exports.get = function(e) {
    var res = document.getElementById(e);
    if (res) return [new PElement(res)];
    else {
      res = document.getElementsByClassName(e);
      if (res) {
        var arr = [];
        for(var i = 0, resl = res.length; i != resl; arr.push(new PElement(res[i++])));
        return arr;
      }  
    }
    return [];
  }

  //////////////////////////////////////
  ////
  //// CORE PJS STUFF
  //// 
  //////////////////////////////////////

  var pCurElement;
  var pShapeKind = null, pShapeInited = false;
  var pFill = false;
  var pLoop = true;
  var pStartTime;
  var pUpdateInterval;
  var pRectMode = exports.CORNER, pImageMode = exports.CORNER;
  var pEllipseMode = exports.CENTER;
  var pMatrices = [[1,0,0,1,0,0]];
  var pTextLeading = 15;
  var pTextFont = 'sans-serif'
  var pTextSize = 12;
  var pTextStyle = exports.NORMAL;
  var pColorMode = exports.RGB;
  var pStyles = [];

  exports.onload = function() {
    pCreate();
  };
  function pCreate() {
    exports.createGraphics(800, 600, true); // default canvas
    pStartTime = new Date().getTime();
    if (typeof setup === 'function') setup();
    else console.log("sketch must include a setup function");
    pUpdateInterval = setInterval(pUpdate, 1000/frameRate);
    pDraw();
  }
  function pApplyDefaults() {
    pCurElement.context.fillStyle = '#FFFFFF';
    pCurElement.context.strokeStyle = '#000000';
    pCurElement.context.lineCap=exports.ROUND;
  }
  function pUpdate() {
    frameCount++;
  }
  function pDraw() {
    if (pLoop) {
      setTimeout(function() {
        requestAnimationFrame(pDraw);
      }, 1000 / frameRate);
    }
    // call draw
    if (typeof draw === 'function') draw();
    pCurElement.context.setTransform(1, 0, 0, 1, 0, 0);
  }
  function pModeAdjust(a, b, c, d, mode) {
    if (mode == exports.CORNER) {
      return { x: a, y: b, w: c, h: d };
    } else if (mode == exports.CORNERS) {
      return { x: a, y: b, w: c-a, h: d-b };
    } else if (mode == exports.RADIUS) {
      return { x: a-c, y: b-d, w: 2*c, h: 2*d };
    } else if (mode == exports.CENTER) {
      return { x: a-c*0.5, y: b-d*0.5, w: c, h: d };
    }
  }
  function pMultiplyMatrix(m1, m2) {
    var result = [];
    for(var j = 0; j < m2.length; j++) {
      result[j] = [];
      for(var k = 0; k < m1[0].length; k++) {
        var sum = 0;
        for(var i = 0; i < m1.length; i++) {
          sum += m1[i][k] * m2[j][i];
        }
        result[j].push(sum);
      }
    }
    return result;
  }

  //////////////////////////////////////
  ////
  //// MISC HELPER FXNS
  ////
  //////////////////////////////////////

  /**
  * getNormalizedColor For a number of different inputs,
  *                    returns a color formatted as [r, g, b, a]
  *
  * @param {'array-like' object} args An 'array-like' object that
  *                                   represents a list of arguments
  *                                  
  * @return {Array} returns a color formatted as [r, g, b, a]
  *                 input        ==> output
  *                 g            ==> [g, g, g, 255]
  *                 g,a          ==> [g, g, g, a]
  *                 r, g, b      ==> [r, g, b, 255]
  *                 r, g, b, a   ==> [r, g, b, a]
  *                 [g]          ==> [g, g, g, 255]
  *                 [g, a]       ==> [g, g, g, a]
  *                 [r, g, b]    ==> [r, g, b, 255]
  *                 [r, g, b, a] ==> [r, g, b, a]
  */
  function getNormalizedColor(args) {
    var r, g, b, a, rgba;
    var _args = typeof args[0].length === 'number' ? args[0] : args;
    if (_args.length >= 3) {
      r = _args[0];
      g = _args[1];
      b = _args[2];
      a = typeof _args[3] === 'number' ? _args[3] : 255;
    } else {
      r = g = b = _args[0];
      a = typeof _args[1] === 'number' ? _args[1] : 255;
    }
    if (pColorMode == exports.HSB) {
      rgba = hsv2rgb(r, g, b).concat(a);
    } else {
      rgba = [r, g, b, a];
    }

    return rgba;
  }

  /**
  * getCSSRGBAColor For a number of different inputs,
  *                 returns a CSS rgba color string: 'rgba(r, g, b, a)'
  *
  * @param {Array} An [r, g, b [, a]] color array
  *                                  
  * @return {String} a CSS rgba color string: 'rgba(r, g, b, a)'
  */
  function getCSSRGBAColor(arr) {
    var a = arr.map(function(val) {
      return Math.floor(val);
    });
    var alpha = a[3] ? (a[3]/255.0) : 1;
    return 'rgba('+a[0]+','+a[1]+','+a[2]+','+ alpha +')';
  }

  function rgb2hsv(r,g,b) {
    var computedH = 0;
    var computedS = 0;
    var computedV = 0;
    //remove spaces from input RGB values, convert to int
    var r = parseInt( (''+r).replace(/\s/g,''),10 ); 
    var g = parseInt( (''+g).replace(/\s/g,''),10 ); 
    var b = parseInt( (''+b).replace(/\s/g,''),10 ); 
    if ( r==null || g==null || b==null ||
        isNaN(r) || isNaN(g)|| isNaN(b) ) {
      alert ('Please enter numeric RGB values!');
      return;
    }
    if (r<0 || g<0 || b<0 || r>255 || g>255 || b>255) {
      alert ('RGB values must be in the range 0 to 255.');
      return;
    }
    r=r/255; g=g/255; b=b/255;
    var minRGB = Math.min(r,Math.min(g,b));
    var maxRGB = Math.max(r,Math.max(g,b));
    // Black-gray-white
    if (minRGB==maxRGB) {
      computedV = minRGB;
      return [0,0,computedV];
    }
    // Colors other than black-gray-white:
    var d = (r==minRGB) ? g-b : ((b==minRGB) ? r-g : b-r);
    var h = (r==minRGB) ? 3 : ((b==minRGB) ? 1 : 5);
    computedH = 60*(h - d/(maxRGB - minRGB));
    computedS = (maxRGB - minRGB)/maxRGB;
    computedV = maxRGB;
    return [computedH,computedS,computedV];
  }

  function hsv2rgb(h,s,v) {
    // Adapted from http://www.easyrgb.com/math.html
    // hsv values = 0 - 1, rgb values = 0 - 255
    var r, g, b;
    var RGB = new Array();
    if(s==0){
      RGB = [Math.round(v*255), Math.round(v*255), Math.round(v*255)]; 
    }else{
      // h must be < 1
      var var_h = h * 6;
      if (var_h==6) var_h = 0;
      //Or ... var_i = floor( var_h )
      var var_i = Math.floor( var_h );
      var var_1 = v*(1-s);
      var var_2 = v*(1-s*(var_h-var_i));
      var var_3 = v*(1-s*(1-(var_h-var_i)));
      if(var_i==0){ 
        var_r = v; 
        var_g = var_3; 
        var_b = var_1;
      }else if(var_i==1){ 
        var_r = var_2;
        var_g = v;
        var_b = var_1;
      }else if(var_i==2){
        var_r = var_1;
        var_g = v;
        var_b = var_3
      }else if(var_i==3){
        var_r = var_1;
        var_g = var_2;
        var_b = v;
      }else if (var_i==4){
        var_r = var_3;
        var_g = var_1;
        var_b = v;
      }else{ 
        var_r = v;
        var_g = var_1;
        var_b = var_2
      }
      RGB= [Math.round(var_r * 255), Math.round(var_g * 255), Math.round(var_b * 255)];
    }
    return RGB;  
  };
  }(window));
<|MERGE_RESOLUTION|>--- conflicted
+++ resolved
@@ -643,12 +643,7 @@
   //// IMAGE ///////////////////////////
 
   exports.save = function() {
-<<<<<<< HEAD
     exports.open(pCurElement.elt.toDataURL());
-=======
-    // TO DO: fix
-    exports.open(pCurElement.toDataURL());
->>>>>>> e9f38f44
   }
 
   //// FILES ///////////////////////////
