--- conflicted
+++ resolved
@@ -16,25 +16,17 @@
     "grunt-contrib-yuidoc": "0.5.2",
     "grunt-lib-phantomjs": "~0.4.0",
     "grunt-mocha": "~0.4.6",
-<<<<<<< HEAD
-    "grunt-release": "^0.7.0",
-=======
->>>>>>> be7e6d20
     "grunt-update-json": "^0.2.1",
     "phantomjs": "~1.9.2-4"
   },
-  "licenses": [{
-    "type": "LGPL",
-    "url": "https://www.gnu.org/licenses/lgpl-2.1.html"
-  }],
+  "licenses": [
+    {
+      "type": "LGPL",
+      "url": "https://www.gnu.org/licenses/lgpl-2.1.html"
+    }
+  ],
   "dependencies": {
-<<<<<<< HEAD
-    "reqwest": "1.1.5",
-
-    "opentype.js": "0.4.7"
-=======
     "reqwest": "1.1.5"
->>>>>>> be7e6d20
   },
   "main": "./lib/p5.js",
   "files": [
