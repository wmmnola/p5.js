/**
 * @module Typography
 * @submodule Loading & Displaying
 * @for p5
 * @requires core
 */
define(function(require) {

  'use strict';

  var p5 = require('core');
  var constants = require('constants');

  /**
   * Draws text to the screen. Displays the information specified in the first
   * parameter on the screen in the position specified by the additional
   * parameters. A default font will be used unless a font is set with the
   * textFont() function and a default size will be used unless a font is set
   * with textSize(). Change the color of the text with the fill() function.
   * Change the outline of the text with the stroke() and strokeWeight()
   * functions.
   * The text displays in relation to the textAlign() function, which gives the
   * option to draw to the left, right, and center of the coordinates.
   *
   * The x2 and y2 parameters define a rectangular area to display within and
   * may only be used with string data. When these parameters are specified,
   * they are interpreted based on the current rectMode() setting. Text that
   * does not fit completely within the rectangle specified will not be drawn
   * to the screen.
   *
   * @method text
   * @param {String} str the alphanumeric symbols to be displayed
   * @param {Number} x   x-coordinate of text
   * @param {Number} y   y-coordinate of text
   * @param {Number} x2  by default, the width of the text box,
   *                     see rectMode() for more info
   * @param {Number} y2  by default, the height of the text box,
   *                     see rectMode() for more info
   * @example
   * <div>
   * <code>
   * textSize(32);
   * text("word", 10, 30);
   * fill(0, 102, 153);
   * text("word", 10, 60);
   * fill(0, 102, 153, 51);
   * text("word", 10, 90);
   * </code>
   * </div>
   * <div>
   * <code>
   * s = "The quick brown fox jumped over the lazy dog.";
   * fill(50);
   * text(s, 10, 10, 70, 80); // Text wraps within text box
   * </code>
   * </div>
   */
  p5.prototype.text = function(str, x, y, maxWidth, maxHeight) {

    if (!(this._doFill || this._doStroke)) {
      return;
    }
<<<<<<< HEAD

    if (typeof str !== 'string') {
      str = str.toString();
    }

    str = str.replace(/(\t)/g, '  ');
    var cars = str.split('\n');

    if (typeof maxWidth !== 'undefined') {
      var totalHeight = 0;
      var n, ii, line, testLine, testWidth, words;
      for (ii = 0; ii < cars.length; ii++) {
        line = '';
        words = cars[ii].split(' ');
        for (n = 0; n < words.length; n++) {
          testLine = line + words[n] + ' ';
          testWidth = this.textWidth(testLine);
          if (testWidth > maxWidth) {
            line = words[n] + ' ';
            totalHeight += this.textLeading();
          } else {
            line = testLine;
          }
        }
      }
      switch (this.drawingContext.textAlign) {
      case constants.CENTER:
        x += maxWidth / 2;
        break;
      case constants.RIGHT:
        x += maxWidth;
        break;
      }
      if (typeof maxHeight !== 'undefined') {
        switch (this.drawingContext.textBaseline) {
        case constants.BOTTOM:
          y += (maxHeight - totalHeight);
          break;
        case constants._CTX_MIDDLE:
          y += (maxHeight - totalHeight) / 2;
          break;
        case constants.BASELINE:
          y += (maxHeight - totalHeight);
          break;
        }
      }
      for (ii = 0; ii < cars.length; ii++) {
        line = '';
        words = cars[ii].split(' ');
        for (n = 0; n < words.length; n++) {
          testLine = line + words[n] + ' ';
          testWidth = this.textWidth(testLine);
          if (testWidth > maxWidth) {
            renderText(this, line, x, y);
            line = words[n] + ' ';
            y += this.textLeading();
          } else {
            line = testLine;
          }
        }
        renderText(this, line, x, y);
        y += this.textLeading();
      }
    }
    else{
      for (var jj = 0; jj < cars.length; jj++) {
        renderText(this, cars[jj], x, y);
        y += this.textLeading();
      }
    }
    return this;
=======
    this._graphics.text.apply(this._graphics, arguments);
>>>>>>> be7e6d20
  };



  function renderText(p, line, x, y) {

    if (p._isOpenType()) {

      return p._textFont.renderPath(line, x, y);
    }

    if (p._doFill) {
      p.drawingContext.fillText(line, x, y);
    }

    if (p._doStroke) {
      p.drawingContext.strokeText(line, x, y);
    }
  }

  /**
   * Sets the current font that will be drawn with the text() function.
   *
   * @method textFont
   * @param {String} str name of font
   * @example
   * <div>
   * <code>
   * fill(0);
   * textSize(36);
   * textFont("Georgia");
   * text("Georgia", 12, 40);
   * textFont("Helvetica");
   * text("Helvetica", 12, 90);
   * </code>
   * </div>
   */
  p5.prototype.textFont = function(theFont, theSize) {

    theSize = theSize || this._textSize;

    if (!theFont) {
      throw 'null font passed to textFont';
    }

    this._setProperty('_textFont', theFont);

    this.textSize(theSize);

    return this._applyTextProperties();
  };

  return p5;

});<|MERGE_RESOLUTION|>--- conflicted
+++ resolved
@@ -58,86 +58,11 @@
   p5.prototype.text = function(str, x, y, maxWidth, maxHeight) {
 
     if (!(this._doFill || this._doStroke)) {
-      return;
-    }
-<<<<<<< HEAD
-
-    if (typeof str !== 'string') {
-      str = str.toString();
+      return this;
     }
 
-    str = str.replace(/(\t)/g, '  ');
-    var cars = str.split('\n');
-
-    if (typeof maxWidth !== 'undefined') {
-      var totalHeight = 0;
-      var n, ii, line, testLine, testWidth, words;
-      for (ii = 0; ii < cars.length; ii++) {
-        line = '';
-        words = cars[ii].split(' ');
-        for (n = 0; n < words.length; n++) {
-          testLine = line + words[n] + ' ';
-          testWidth = this.textWidth(testLine);
-          if (testWidth > maxWidth) {
-            line = words[n] + ' ';
-            totalHeight += this.textLeading();
-          } else {
-            line = testLine;
-          }
-        }
-      }
-      switch (this.drawingContext.textAlign) {
-      case constants.CENTER:
-        x += maxWidth / 2;
-        break;
-      case constants.RIGHT:
-        x += maxWidth;
-        break;
-      }
-      if (typeof maxHeight !== 'undefined') {
-        switch (this.drawingContext.textBaseline) {
-        case constants.BOTTOM:
-          y += (maxHeight - totalHeight);
-          break;
-        case constants._CTX_MIDDLE:
-          y += (maxHeight - totalHeight) / 2;
-          break;
-        case constants.BASELINE:
-          y += (maxHeight - totalHeight);
-          break;
-        }
-      }
-      for (ii = 0; ii < cars.length; ii++) {
-        line = '';
-        words = cars[ii].split(' ');
-        for (n = 0; n < words.length; n++) {
-          testLine = line + words[n] + ' ';
-          testWidth = this.textWidth(testLine);
-          if (testWidth > maxWidth) {
-            renderText(this, line, x, y);
-            line = words[n] + ' ';
-            y += this.textLeading();
-          } else {
-            line = testLine;
-          }
-        }
-        renderText(this, line, x, y);
-        y += this.textLeading();
-      }
-    }
-    else{
-      for (var jj = 0; jj < cars.length; jj++) {
-        renderText(this, cars[jj], x, y);
-        y += this.textLeading();
-      }
-    }
-    return this;
-=======
-    this._graphics.text.apply(this._graphics, arguments);
->>>>>>> be7e6d20
+    return this._graphics.text.apply(this._graphics, arguments);
   };
-
-
 
   function renderText(p, line, x, y) {
 
