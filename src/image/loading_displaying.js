--- conflicted
+++ resolved
@@ -9,6 +9,7 @@
   'use strict';
 
   var p5 = require('core');
+  var Filters = require('filters');
   var canvas = require('canvas');
   var constants = require('constants');
 
@@ -128,33 +129,7 @@
     height = height || img.height;
     var vals = canvas.modeAdjust(x, y, width, height, this._imageMode);
     // tint the image if there is a tint
-<<<<<<< HEAD
     this._graphics.image(img, vals.x, vals.y, vals.w, vals.h);
-=======
-    try {
-      if (this._tint && img.canvas) {
-        this.drawingContext.drawImage(
-          this._getTintedImageCanvas(img),
-          vals.x,
-          vals.y,
-          vals.w,
-          vals.h);
-      } else {
-        this.drawingContext.drawImage(
-          frame,
-          vals.x,
-          vals.y,
-          vals.w,
-          vals.h);
-      }
-    } catch (e) {
-      // Firefox catch
-      // http://tinyurl.com/lh28s73
-      if (e.name !== 'NS_ERROR_NOT_AVAILABLE') {
-        throw e;
-      }
-    }
->>>>>>> 6666c757
   };
 
   /**
@@ -220,8 +195,9 @@
    * </div>
    */
   p5.prototype.tint = function() {
-    var c = this.color.apply(this, arguments);
-    this._tint = c.rgba;
+    var c = p5.Color._getFormattedColor.apply(this, arguments);
+    c = p5.Color._normalizeColorArray.call(this, c);
+    this._tint = c;
   };
 
   /**
@@ -234,6 +210,40 @@
     this._tint = null;
   };
 
+  /**
+   * Apply the current tint color to the input image, return the resulting
+   * canvas.
+   *
+   * @param {p5.Image} The image to be tinted
+   * @return {canvas} The resulting tinted canvas
+   */
+  p5.prototype._getTintedImageCanvas = function(img) {
+    if (!img.canvas) {
+      return img;
+    }
+    var pixels = Filters._toPixels(img.canvas);
+    var tmpCanvas = document.createElement('canvas');
+    tmpCanvas.width = img.canvas.width;
+    tmpCanvas.height = img.canvas.height;
+    var tmpCtx = tmpCanvas.getContext('2d');
+    var id = tmpCtx.createImageData(img.canvas.width, img.canvas.height);
+    var newPixels = id.data;
+
+    for(var i = 0; i < pixels.length; i += 4) {
+      var r = pixels[i];
+      var g = pixels[i+1];
+      var b = pixels[i+2];
+      var a = pixels[i+3];
+
+      newPixels[i] = r*this._tint[0]/255;
+      newPixels[i+1] = g*this._tint[1]/255;
+      newPixels[i+2] = b*this._tint[2]/255;
+      newPixels[i+3] = a*this._tint[3]/255;
+    }
+
+    tmpCtx.putImageData(id, 0, 0);
+    return tmpCanvas;
+  };
 
   /**
    * Set image mode. Modifies the location from which images are drawn by
