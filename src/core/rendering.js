--- conflicted
+++ resolved
@@ -7,6 +7,7 @@
 
   var p5 = require('core/core');
   var constants = require('core/constants');
+  require('core/p5.Graphics');
   require('core/p5.Renderer2D');
   require('3d/p5.Renderer3D');
 
@@ -180,87 +181,7 @@
    * </div>
    */
   p5.prototype.createGraphics = function(w, h, renderer){
-    if (renderer === constants.WEBGL) {
-      return this._createRenderer3D(w,h);
-    }
-    else {
-      return this._createRenderer2D(w,h);
-    }
-  };
-  /**
-   * Creates and returns a new p5.Renderer2D object. Use this class if you need
-   * to draw into an off-screen graphics buffer. The two parameters define the
-   * width and height in pixels.
-   */
-<<<<<<< HEAD
-  p5.prototype._createRenderer2D = function(w, h) {
-=======
-  p5.prototype._createGraphics2D = function (w, h) {
->>>>>>> 6fe01bc6
-    var c = document.createElement('canvas');
-    var node = this._userNode || document.body;
-    node.appendChild(c);
-
-<<<<<<< HEAD
-    var pg = new p5.Renderer2D(c, this, false);
-    // store in elements array
-=======
-    // graphics element return is actually a p5.Element
-    // with a p5.Graphics object set to the _graphics property
-    var pg = new p5.Element(c, this, false);
-    pg._styles = [];
-    pg.width = w;
-    pg.height = h;
-    pg.pixelDensity = this.pixelDensity;
-
-    pg._graphics = new p5.Graphics2D(c, pg, false);
-    pg._graphics.resize(w, h);
-    pg._graphics._applyDefaults();
->>>>>>> 6fe01bc6
-    this._elements.push(pg);
-
-    // bind methods and props of p5 to the new object
-    for (var p in p5.prototype) {
-      if (!pg[p]) {
-        if (typeof p5.prototype[p] === 'function') {
-          pg[p] = p5.prototype[p].bind(pg);
-        } else {
-          pg[p] = p5.prototype[p];
-        }
-      }
-    }
-
-    return pg;
-  };
-
-
-   /**
-   * Creates and returns a new p5.Renderer3D object. Use this class if you need
-   * to draw into an off-screen graphics buffer. The two parameters define the
-   * width and height in pixels.
-   */
-  p5.prototype._createRenderer3D = function(w, h) {
-    var c = document.createElement('canvas');
-    //c.style.visibility='hidden';
-    var node = this._userNode || document.body;
-    node.appendChild(c);
-
-    var pg = new p5.Renderer3D(c, this, false);
-    // store in elements array
-    this._elements.push(pg);
-
-    for (var p in p5.prototype) {
-      if (!pg.hasOwnProperty(p)) {
-        if (typeof p5.prototype[p] === 'function') {
-          pg[p] = p5.prototype[p].bind(pg);
-        } else {
-          pg[p] = p5.prototype[p];
-        }
-      }
-    }
-    pg.resize(w, h);
-    pg._applyDefaults();
-    return pg;
+    return new p5.Graphics(w, h, renderer, this);
   };
 
   /**
