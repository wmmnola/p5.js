/**
 * @module Structure
 * @submodule Structure
 * @for p5
 * @requires constants
 */

'use strict';

require('./shim');

// Core needs the PVariables object
var constants = require('./constants');

/**
 * This is the p5 instance constructor.
 *
 * A p5 instance holds all the properties and methods related to
 * a p5 sketch.  It expects an incoming sketch closure and it can also
 * take an optional node parameter for attaching the generated p5 canvas
 * to a node.  The sketch closure takes the newly created p5 instance as
 * its sole argument and may optionally set preload(), setup(), and/or
 * draw() properties on it for running a sketch.
 *
 * A p5 sketch can run in "global" or "instance" mode:
 * "global"   - all properties and methods are attached to the window
 * "instance" - all properties and methods are bound to this p5 object
 *
 * @param  {Function}    sketch a closure that can set optional preload(),
 *                              setup(), and/or draw() properties on the
 *                              given p5 instance
 * @param  {HTMLElement|boolean} node element to attach canvas to, if a
 *                                    boolean is passed in use it as sync
 * @param  {boolean}     [sync] start synchronously (optional)
 * @return {p5}                 a p5 instance
 */
var p5 = function(sketch, node, sync) {

  if (arguments.length === 2 && typeof node === 'boolean') {
    sync = node;
    node = undefined;
  }

  //////////////////////////////////////////////
  // PUBLIC p5 PROPERTIES AND METHODS
  //////////////////////////////////////////////


  /**
   * Called directly before setup(), the preload() function is used to handle
   * asynchronous loading of external files. If a preload function is
   * defined, setup() will wait until any load calls within have finished.
   * Nothing besides load calls should be inside preload (loadImage,
   * loadJSON, loadFont, loadStrings, etc).
   *
   * @method preload
   * @example
   * <div><code>
   * var img;
   * var c;
   * function preload() {  // preload() runs once
   *   img = loadImage('assets/laDefense.jpg');
   * }
   *
   * function setup() {  // setup() waits until preload() is done
   *   img.loadPixels();
   *   // get color of middle pixel
   *   c = img.get(img.width/2, img.height/2);
   * }
   *
   * function draw() {
   *   background(c);
   *   image(img, 25, 25, 50, 50);
   * }
   * </code></div>
   */

  /**
   * The setup() function is called once when the program starts. It's used to
   * define initial environment properties such as screen size and background
   * color and to load media such as images and fonts as the program starts.
   * There can only be one setup() function for each program and it shouldn't
   * be called again after its initial execution. Note: Variables declared
   * within setup() are not accessible within other functions, including
   * draw().
   *
   * @method setup
   * @example
   * <div><code>
   * var a = 0;
   *
   * function setup() {
   *   background(0);
   *   noStroke();
   *   fill(102);
   * }
   *
   * function draw() {
   *   rect(a++%width, 10, 2, 80);
   * }
   * </code></div>
   */

  /**
   * Called directly after setup(), the draw() function continuously executes
   * the lines of code contained inside its block until the program is stopped
   * or noLoop() is called. draw() is called automatically and should never be
   * called explicitly.
   *
   * It should always be controlled with noLoop(), redraw() and loop(). After
   * noLoop() stops the code in draw() from executing, redraw() causes the
   * code inside draw() to execute once, and loop() will cause the code
   * inside draw() to resume executing continuously.
   *
   * The number of times draw() executes in each second may be controlled with
   * the frameRate() function.
   *
   * There can only be one draw() function for each sketch, and draw() must
   * exist if you want the code to run continuously, or to process events such
   * as mousePressed(). Sometimes, you might have an empty call to draw() in
   * your program, as shown in the above example.
   *
   * @method draw
   * @example
   * <div><code>
   * var yPos = 0;
   * function setup() {  // setup() runs once
   *   frameRate(30);
   * }
   * function draw() {  // draw() loops forever, until stopped
   *   background(204);
   *   yPos = yPos - 1;
   *   if (yPos < 0) {
   *     yPos = height;
   *   }
   *   line(0, yPos, width, yPos);
   * }
   * </code></div>
   */


  //////////////////////////////////////////////
  // PRIVATE p5 PROPERTIES AND METHODS
  //////////////////////////////////////////////

  this._setupDone = false;
  this.pixelDensity = window.devicePixelRatio || 1; // for handling hidpi
  this._userNode = node;
  this._curElement = null;
  this._elements = [];
  this._preloadCount = 0;
  this._updateInterval = 0;
  this._isGlobal = false;
  this._loop = true;
  this._styles = [];
  this._defaultCanvasSize = {
    width: 100,
    height: 100
  };
  this._events = { // keep track of user-events for unregistering later
    'mousemove': null,
    'mousedown': null,
    'mouseup': null,
    'click': null,
    'mouseover': null,
    'mouseout': null,
    'keydown': null,
    'keyup': null,
    'keypress': null,
    'touchstart': null,
    'touchmove': null,
    'touchend': null,
    'resize': null,
    'blur': null
  };

  if (window.DeviceOrientationEvent) {
    this._events.deviceorientation = null;
  } else if (window.DeviceMotionEvent) {
    this._events.devicemotion = null;
  } else {
    this._events.MozOrientation = null;
  }

  //FF doesn't recognize mousewheel as of FF3.x
  if (/Firefox/i.test(navigator.userAgent)) {
    this._events.DOMMouseScroll = null;
  } else {
    this._events.mousewheel = null;
  }


  this._loadingScreenId = 'p5_loading';

  this._start = function () {
    // Find node if id given
    if (this._userNode) {
      if (typeof this._userNode === 'string') {
        this._userNode = document.getElementById(this._userNode);
      }
    }

    // Setup loading screen
    // Set loading scfeen into dom if not present
    // Otherwise displays and removes user provided loading screen
    this._loadingScreen = document.getElementById(this._loadingScreenId);
    if(!this._loadingScreen){
      this._loadingScreen = document.createElement('loadingDiv');
      this._loadingScreen.innerHTML = 'loading...';
      this._loadingScreen.style.position = 'absolute';
      var node = this._userNode || document.body;
      node.appendChild(this._loadingScreen);
    }

    // Always create a default canvas.
    // Later on if the user calls createCanvas, this default one
    // will be replaced
    this.createCanvas(
      this._defaultCanvasSize.width,
      this._defaultCanvasSize.height,
      'p2d',
      true
    );

    var userPreload = this.preload || window.preload; // look for "preload"
    var context = this._isGlobal ? window : this;
    if (userPreload) {

      var methods = this._preloadMethods;
      Object.keys(methods).forEach(function(f) {
        context[f] = function() {
          var argsArray = Array.prototype.slice.call(arguments);
          return context._preload(f, methods[f], argsArray);
        };
      });

      userPreload();
      if (this._preloadCount === 0) {
        this._setup();
        this._runFrames();
        this._draw();
      }
    } else {
      this._setup();
      this._runFrames();
      this._draw();
    }
  }.bind(this);

  this._preload = function (func, obj, args) {
    var context = this._isGlobal ? window : this;
    context._setProperty('_preloadCount', context._preloadCount + 1);
    var preloadCallback = function (resp) {
      context._setProperty('_preloadCount', context._preloadCount - 1);
      if (context._preloadCount === 0) {
        context._setup();
        context._runFrames();
        context._draw();
      }
    };
    args.push(preloadCallback);
    return context[obj].prototype[func].apply(context, args);
  }.bind(this);

  this._setup = function() {

    // return preload functions to their normal vals if switched by preload
    var context = this._isGlobal ? window : this;
    if (typeof context.preload === 'function') {
      for (var f in this._preloadMethods) {
        var o = this._preloadMethods[f];
        context[f] = context[o].prototype[f];
      }
    }

    // Short-circuit on this, in case someone used the library in "global"
    // mode earlier
    if (typeof context.setup === 'function') {
      context.setup();
    }

    // // unhide hidden canvas that was created
    // this.canvas.style.visibility = '';
    // this.canvas.className = this.canvas.className.replace('p5_hidden', '');

    // unhide any hidden canvases that were created
    var reg = new RegExp(/(^|\s)p5_hidden(?!\S)/g);
    var canvases = document.getElementsByClassName('p5_hidden');
    for (var i = 0; i < canvases.length; i++) {
      var k = canvases[i];
      k.style.visibility = '';
      k.className = k.className.replace(reg, '');
    }
    this._setupDone = true;

    // Removes the loading screen if it's in the DOM
    this._loadingScreen.parentNode.removeChild(this._loadingScreen);

  }.bind(this);

  this._draw = function () {
    var now = window.performance.now();
    var time_since_last = now - this._lastFrameTime;
    var target_time_between_frames = 1000 / this._targetFrameRate;

    // only draw if we really need to; don't overextend the browser.
    // draw if we're within 5ms of when our next frame should paint
    // (this will prevent us from giving up opportunities to draw
    // again when it's really about time for us to do so). fixes an
    // issue where the frameRate is too low if our refresh loop isn't
    // in sync with the browser. note that we have to draw once even
    // if looping is off, so we bypass the time delay if that
    // is the case.
    var epsilon = 5;
    if (!this.loop ||
        time_since_last >= target_time_between_frames - epsilon) {
      this._setProperty('frameCount', this.frameCount + 1);
      this.redraw();
      this._updatePAccelerations();
      this._updatePMouseCoords();
      this._updatePTouchCoords();
      this._frameRate = 1000.0/(now - this._lastFrameTime);
      this._lastFrameTime = now;
    }

    // get notified the next time the browser gives us
    // an opportunity to draw.
    if (this._loop) {
      window.requestAnimationFrame(this._draw);
    }
  }.bind(this);

  this._runFrames = function() {
    if (this._updateInterval) {
      clearInterval(this._updateInterval);
    }
  }.bind(this);

  this._setProperty = function(prop, value) {
    this[prop] = value;
    if (this._isGlobal) {
      window[prop] = value;
    }
  }.bind(this);

  /**
   * Removes the entire p5 sketch. This will remove the canvas and any
   * elements created by p5.js. It will also stop the draw loop and unbind
   * any properties or methods from the window global scope. It will
   * leave a variable p5 in case you wanted to create a new p5 sketch.
   * If you like, you can set p5 = null to erase it.
   * @method remove
   * @example
   * <div class='norender'><code>
   * function draw() {
   *   ellipse(50, 50, 10, 10);
   * }
   *
   * function mousePressed() {
   *   remove(); // remove whole sketch on mouse press
   * }
   * </code></div>
   */
  this.remove = function() {
    if (this._curElement) {

      // stop draw
      this._loop = false;
      if (this._updateInterval) {
        clearTimeout(this._updateInterval);
      }

      // unregister events sketch-wide
      for (var ev in this._events) {
        window.removeEventListener(ev, this._events[ev]);
      }

      // remove DOM elements created by p5, and listeners
      for (var i=0; i<this._elements.length; i++) {
        var e = this._elements[i];
        if (e.elt.parentNode) {
          e.elt.parentNode.removeChild(e.elt);
        }
        for (var elt_ev in e._events) {
          e.elt.removeEventListener(elt_ev, e._events[elt_ev]);
        }
      }

      // call any registered remove functions
      var self = this;
      this._registeredMethods.remove.forEach(function (f) {
        if (typeof(f) !== 'undefined') {
          f.call(self);
        }
      });

      // remove window bound properties and methods
      if (this._isGlobal) {
        for (var p in p5.prototype) {
          try {
            delete window[p];
          } catch (x) {
            window[p] = undefined;
          }
        }
        for (var p2 in this) {
          if (this.hasOwnProperty(p2)) {
            try {
              delete window[p2];
            } catch (x) {
              window[p2] = undefined;
            }
          }
        }
      }
    }
    // window.p5 = undefined;
  }.bind(this);


  // attach constants to p5 instance
  for (var k in constants) {
    p5.prototype[k] = constants[k];
  }

  // If the user has created a global setup or draw function,
  // assume "global" mode and make everything global (i.e. on the window)
  if (!sketch) {
    this._isGlobal = true;
    // Loop through methods on the prototype and attach them to the window
    for (var p in p5.prototype) {
      if(typeof p5.prototype[p] === 'function') {
        var ev = p.substring(2);
        if (!this._events.hasOwnProperty(ev)) {
          window[p] = p5.prototype[p].bind(this);
        }
      } else {
        window[p] = p5.prototype[p];
      }
    }
    // Attach its properties to the window
    for (var p2 in this) {
      if (this.hasOwnProperty(p2)) {
        window[p2] = this[p2];
      }
    }

  } else {
    // Else, the user has passed in a sketch closure that may set
    // user-provided 'setup', 'draw', etc. properties on this instance of p5
    sketch(this);
  }

  // Bind events to window (not using container div bc key events don't work)

  for (var e in this._events) {
    var f = this['_on'+e];
    if (f) {
      var m = f.bind(this);
      window.addEventListener(e, m);
      this._events[e] = m;
    }
  }

  var self = this;
  window.addEventListener('focus', function() {
    self._setProperty('focused', true);
  });

<<<<<<< HEAD
  // functions that cause preload to wait
  // more can be added by using registerPreloadMethod(func)
  p5.prototype._preloadMethods = {
    loadJSON: 'p5',
    loadImage: 'p5',
    loadStrings: 'p5',
    loadXML: 'p5',
    loadShape: 'p5',
    loadTable: 'p5',
    loadFont: 'p5'
  };
=======
  window.addEventListener('blur', function() {
    self._setProperty('focused', false);
  });
>>>>>>> 63c1fc76

  // TODO: ???

  if (sync) {
    this._start();
  } else {
    if (document.readyState === 'complete') {
      this._start();
    } else {
      window.addEventListener('load', this._start.bind(this), false);
    }
  }
};


// functions that cause preload to wait
// more can be added by using registerPreloadMethod(func)
p5.prototype._preloadMethods = {
  'loadJSON': 'p5',
  'loadImage': 'p5',
  'loadStrings': 'p5',
  'loadXML': 'p5',
  'loadShape': 'p5',
  'loadTable': 'p5',
  'loadFont': 'p5'
};

p5.prototype._registeredMethods = { pre: [], post: [], remove: [] };

p5.prototype.registerPreloadMethod = function(f, o) {
  o = o || 'p5';
  if (!p5.prototype._preloadMethods.hasOwnProperty(f)) {
    p5.prototype._preloadMethods[f] = o;
  }
};

p5.prototype.registerMethod = function(name, m) {
  if (!p5.prototype._registeredMethods.hasOwnProperty(name)) {
    p5.prototype._registeredMethods[name] = [];
  }
  p5.prototype._registeredMethods[name].push(m);
};

module.exports = p5;<|MERGE_RESOLUTION|>--- conflicted
+++ resolved
@@ -467,23 +467,9 @@
     self._setProperty('focused', true);
   });
 
-<<<<<<< HEAD
-  // functions that cause preload to wait
-  // more can be added by using registerPreloadMethod(func)
-  p5.prototype._preloadMethods = {
-    loadJSON: 'p5',
-    loadImage: 'p5',
-    loadStrings: 'p5',
-    loadXML: 'p5',
-    loadShape: 'p5',
-    loadTable: 'p5',
-    loadFont: 'p5'
-  };
-=======
   window.addEventListener('blur', function() {
     self._setProperty('focused', false);
   });
->>>>>>> 63c1fc76
 
   // TODO: ???
 
@@ -502,13 +488,13 @@
 // functions that cause preload to wait
 // more can be added by using registerPreloadMethod(func)
 p5.prototype._preloadMethods = {
-  'loadJSON': 'p5',
-  'loadImage': 'p5',
-  'loadStrings': 'p5',
-  'loadXML': 'p5',
-  'loadShape': 'p5',
-  'loadTable': 'p5',
-  'loadFont': 'p5'
+  loadJSON: 'p5',
+  loadImage: 'p5',
+  loadStrings: 'p5',
+  loadXML: 'p5',
+  loadShape: 'p5',
+  loadTable: 'p5',
+  loadFont: 'p5'
 };
 
 p5.prototype._registeredMethods = { pre: [], post: [], remove: [] };
