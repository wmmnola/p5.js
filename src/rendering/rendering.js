--- conflicted
+++ resolved
@@ -67,11 +67,6 @@
     }
     console.log('pixel density is ', this._pixelDensity);
 
-    c.setAttribute('width', w*this._pixelDensity);
-    c.setAttribute('height', h*this._pixelDensity);
-    c.setAttribute('style',
-      'width:'+w+'px !important; height:'+h+'px !important;');
-
     // set to invisible if still in setup (to prevent flashing with manipulate)
     if (!this._setupDone) {
       c.className += ' p5_hidden'; // tag to show later
@@ -101,10 +96,6 @@
         this._elements.push(this._defaultGraphics);
       }
     }
-<<<<<<< HEAD
-
-=======
->>>>>>> 3aa5751c
     this._defaultGraphics.resize(w, h);
     this._defaultGraphics._applyDefaults();
     return this._defaultGraphics;
@@ -131,11 +122,13 @@
    * }
    * </code></div>
    */
-  p5.prototype.resizeCanvas = function (w, h) {
+  p5.prototype.resizeCanvas = function (w, h, noRedraw) {
     if (this._graphics) {
       this._graphics.resize(w, h);
       this._graphics._applyDefaults();
-      this.redraw();
+      if (!noRedraw) {
+        this.redraw();
+      }
     }
   };
 
